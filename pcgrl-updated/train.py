# train.py

import os
import numpy as np
from stable_baselines3 import PPO
from stable_baselines3.common.callbacks import BaseCallback, CallbackList
from stable_baselines3.common.results_plotter import load_results, ts2xy
from stable_baselines3.common.env_util import make_vec_env
from stable_baselines3.common.monitor import LoadMonitorResultsError
from model import FullyConvPolicySmallMap  # Import custom policies
from utils import get_exp_name, max_exp_idx, load_model  # Utility functions
from PIL import Image
import gymnasium as gym
import gym_pcgrl 

import pandas as pd


class CustomCallback(BaseCallback):
    def __init__(self, log_dir, verbose=0):
        super(CustomCallback, self).__init__(verbose)
        self.best_mean_reward = -np.inf
        self.log_dir = log_dir

    def _on_step(self) -> bool:
        if self.n_calls % 1000 == 0:
            print(f"[CustomCallback] Step {self.n_calls}: Checking performance for potential model save.")
            try:
                # Adjusted to find files with ".monitor.csv" extension
                monitor_files = [f for f in os.listdir(self.log_dir) if f.endswith('.monitor.csv')]
                print(f"[CustomCallback] Found monitor files: {monitor_files}")

                x, y = [], []
                for mf in monitor_files:
                    file_path = os.path.join(self.log_dir, mf)
                    if os.path.isfile(file_path):
                        # print(f"[CustomCallback] Processing file: {file_path}")
                        try:
                            data = pd.read_csv(file_path, skiprows=1)
                            x += data['t'].tolist()
                            y += data['r'].tolist()
                            # print(f"[CustomCallback] Loaded {len(data)} rows from {file_path}.")
                        except Exception as e:
                            print(f"[CustomCallback] Error reading {mf}: {e}")

                if len(x) > 0:
                    mean_reward = np.mean(y[-100:])
                    # print(f"[CustomCallback] Last 100 rewards: {y[-100:]}")
                    # print(f"[CustomCallback] {x[-1]} timesteps")
                    print(f"[CustomCallback] Best mean reward so far: {self.best_mean_reward:.2f}")
                    print(f"[CustomCallback] Last mean reward per episode: {mean_reward:.2f}")

                    # Save model if it's the best so far
                    if mean_reward > self.best_mean_reward:
                        self.best_mean_reward = mean_reward
                        print("[CustomCallback] Saving new best model...")
                        self.model.save(os.path.join(self.log_dir, 'best_model'))
                    else:
                        print("[CustomCallback] Saving latest model...")
                        self.model.save(os.path.join(self.log_dir, 'latest_model'))
                else:
                    print("[CustomCallback] No reward data found yet. Skipping model save.")
            except Exception as e:
                print(f"[CustomCallback] Monitor results not found or error occurred: {e}. Skipping model save.")
        return True

# Custom callback for rendering
class RenderCallback(BaseCallback):
    def __init__(self, render_freq=10000, verbose=0):
        super(RenderCallback, self).__init__(verbose)
        self.render_freq = render_freq
        os.makedirs("generated_levels", exist_ok=True)
        os.makedirs("generated_levels/img", exist_ok=True)
        os.makedirs("generated_levels/txt", exist_ok=True)

    def _on_step(self) -> bool:
        if self.n_calls % self.render_freq == 0:
            # Access the first environment's original env
            env = self.training_env.envs[0].env

            level = env.render()  # Get the RGB array of the current level
            
            # Save the level as an image
            #img =  Image.fromarray(level)
            #img.save(os.path.join("generated_levels/img", f"level_{int(self.n_calls / self.render_freq)}.png")

            # print text map
            print(level)
            # with open(os.path.join("generated_levels/txt", f"level_{int(self.n_calls / self.render_freq)}.txt"), 'w') as f:
            #     f.write(level)

        return True


def main(game, representation, experiment, steps, n_cpu, render, logging, **kwargs):
    global log_dir

    env_name = f"{game}-{representation}-v0"  # Correct environment name
    exp_name = get_exp_name(game=game, representation=representation, experiment=experiment)  # Pass 'experiment' via kwargs
    print(f"Experiment name: {exp_name}")

    resume = kwargs.get('resume', True)
    render_freq = kwargs.get('render_freq', 10)

    policy = FullyConvPolicySmallMap
    kwargs['cropped_size'] = 10

    n = max_exp_idx(exp_name)
    if not resume:
        n += 1
    log_dir = f"runs/{exp_name}_{n}_log_{representation}"
    if not resume:
        os.makedirs(log_dir, exist_ok=True)

    used_dir = log_dir if logging else None

    if render:
        n_cpu = 1

    # Pass 'rep' instead of 'representation' in env_kwargs
    env = make_vec_env(
        env_name,
        n_envs=n_cpu,
        monitor_dir=log_dir,
        env_kwargs={'rep': representation}
    )

    print(f"Observation space: {env.observation_space}")

    # Load or initialize the model
    if resume and os.path.exists(os.path.join(log_dir, 'best_model.zip')):
        print(f"Loading model from {log_dir}")
        model = PPO.load(os.path.join(log_dir, 'best_model'), env=env)
        print("Successfully loaded model")
    else:
        model = PPO(policy, env, verbose=1, tensorboard_log=log_dir)  # Align tensorboard_log with log_dir

    # Prepare callbacks
    callbacks = []
    if logging:
        callbacks.append(CustomCallback(log_dir=log_dir))
    
    if render:
        callbacks.append(RenderCallback(render_freq=render_freq))  # Adjust frequency as needed

    if callbacks:
        callback = CallbackList(callbacks)
    else:
        callback = None

    # Train the model
    model.learn(total_timesteps=int(steps), tb_log_name=exp_name, callback=callback)
     
    # Save the final model
    model.save(os.path.join(log_dir, 'final_model'))

################################## MAIN ########################################
if __name__ == '__main__':
    game = 'sokoban'  # Hardcoded to "sokoban"
    representation = 'narrow'  # Representation is still an argument
    experiment = None
    steps = int(1e8)
    render = True
    logging = True
<<<<<<< HEAD
    n_cpu = 20 
    kwargs = {
        'resume': True,
        'n_levels': 10,
        'render_freq': 10,
        'mode': 'text_mode'
    }

    main(game, representation, experiment, steps, n_cpu, render, logging, **kwargs)
=======
    n_cpu = 16 
    kwargs = {'resume': False}

    main(game, representation, experiment, steps, n_cpu, render, logging, **kwargs)
>>>>>>> 81c5ebf1
<|MERGE_RESOLUTION|>--- conflicted
+++ resolved
@@ -162,19 +162,11 @@
     steps = int(1e8)
     render = True
     logging = True
-<<<<<<< HEAD
-    n_cpu = 20 
+    n_cpu = 16 
     kwargs = {
         'resume': True,
         'n_levels': 10,
         'render_freq': 10,
         'mode': 'text_mode'
     }
-
     main(game, representation, experiment, steps, n_cpu, render, logging, **kwargs)
-=======
-    n_cpu = 16 
-    kwargs = {'resume': False}
-
-    main(game, representation, experiment, steps, n_cpu, render, logging, **kwargs)
->>>>>>> 81c5ebf1
